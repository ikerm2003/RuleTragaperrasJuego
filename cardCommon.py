--- conflicted
+++ resolved
@@ -135,9 +135,5 @@
         self.cards = []
         for suit in SpanishCard.SPANISH_SUITS:
             for value in SpanishCard.SPANISH_VALUES:
-<<<<<<< HEAD
-                self.cards.append(SpanishCard(value, suit)) 
-=======
                 self.cards.append(SpanishCard(value, suit))
-        return self.cards
->>>>>>> 89ac10a6
+        return self.cards