--- conflicted
+++ resolved
@@ -1,21 +1,6 @@
 ### Juego del poker (Texas Hold'em)
 from PyQt6.QtWidgets import QMainWindow, QApplication, QLabel, QPushButton, QWidget, QVBoxLayout, QHBoxLayout
 from PyQt6.QtGui import QPixmap, QPainter, QFont, QColor
-<<<<<<< HEAD
-from PyQt6.QtCore import Qt
-import sys
-import os
-import random
-from mainui import MainUI
-
-from cardGamesCommon import BaseCard, BaseDeck
-
-
-class PokerGame(QWidget):
-    def __init__(self):
-        super().__init__()
-        self.deck = BaseDeck()
-=======
 # from PyQt6.QtCore import Qt
 
 # from mainui import MainUI
@@ -105,7 +90,6 @@
 class PokerGame:
     def __init__(self):
         self.deck = PokerDeck()
->>>>>>> 1fb437e9
         self.deck.shuffle()
         self.players_hands = []  # List of lists to hold each player's hand
         self.community_cards = []
@@ -113,14 +97,6 @@
     "High Card", "One Pair", "Two Pair", "Three of a Kind", "Straight", "Flush", "Full House", "Four of a Kind", "Straight Flush", "Royal Flush"
 ]
     
-<<<<<<< HEAD
-    def start_new_hand(self, num_players=1):
-        self.deck = BaseDeck()
-        self.deck.shuffle()
-        self.players_hands = [[] for _ in range(num_players)]
-        self.community_cards = []
-        # Deal two cards to each player
-=======
     def start_new_hand(self):
         self.deck = PokerDeck()
         self.deck.shuffle()
@@ -171,7 +147,6 @@
         # Cartas del jugador
         self.player_card_labels = []
         player_layout = QHBoxLayout()
->>>>>>> 1fb437e9
         for _ in range(2):
             for player_hand in self.players_hands:
                 if self.deck.cards:  # Verificar que hay cartas disponibles
