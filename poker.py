<<<<<<< HEAD
### Juego del poker (Texas Hold'em)
from PyQt6.QtWidgets import QMainWindow, QApplication, QLabel, QPushButton, QWidget, QVBoxLayout, QHBoxLayout
from PyQt6.QtGui import QPixmap, QPainter, QFont, QColor
# from PyQt6.QtCore import Qt
=======
from PyQt6.QtWidgets import (QApplication, QMainWindow, QWidget, QVBoxLayout, QHBoxLayout, 
                             QPushButton, QLabel, QSlider, QSpinBox, QGridLayout, QFrame)
from PyQt6.QtGui import QPixmap, QPainter, QFont, QColor, QPalette
from PyQt6.QtCore import Qt, QTimer
>>>>>>> 89ac10a6

import sys
import random
from enum import Enum
from dataclasses import dataclass
from typing import List, Optional

from cardCommon import PokerDeck
    
class GamePhase(Enum):
    WAITING = "Esperando jugadores"
    PRE_FLOP = "Pre-flop"
    FLOP = "Flop"
    TURN = "Turn"
    RIVER = "River"
    SHOWDOWN = "Showdown"
    FINISHED = "Mano terminada"

class PlayerAction(Enum):
    FOLD = "fold"
    CALL = "call"
    RAISE = "raise"
    CHECK = "check"
    ALL_IN = "all_in"

@dataclass
class Player:
    name: str
    chips: int
    position: int
    hand: List = None
    current_bet: int = 0
    total_bet_in_hand: int = 0
    is_active: bool = True
    is_folded: bool = False
    is_all_in: bool = False
    is_human: bool = False
    
    def __post_init__(self):
        if self.hand is None:
            self.hand = []
    
    def can_act(self) -> bool:
        return self.is_active and not self.is_folded and not self.is_all_in
    
    def reset_for_new_hand(self):
        self.hand = []
        self.current_bet = 0
        self.total_bet_in_hand = 0
        self.is_folded = False
        self.is_all_in = False
        self.is_active = True

class PokerGame:
    def __init__(self, num_players: int = 4, small_blind: int = 10, big_blind: int = 20):
        self.deck = PokerDeck()
        self.players: List[Player] = []
        self.community_cards = []
        self.pot = 0
        self.small_blind = small_blind
        self.big_blind = big_blind
        self.dealer_position = 0
        self.current_player = 0
        self.current_bet = 0
        self.phase = GamePhase.WAITING
        self.min_raise = big_blind
        
        # Initialize players
        for i in range(num_players):
            is_human = (i == 0)  # First player is human
            player_name = "Tú" if is_human else f"Bot {i}"
            self.players.append(Player(
                name=player_name,
                chips=1000,  # Starting chips
                position=i,
                is_human=is_human
            ))
    
    def start_new_hand(self):
        """Inicia una nueva mano de poker"""
        # Reset game state
        self.deck = PokerDeck()
        self.deck.shuffle()
        self.community_cards = []
        self.pot = 0
        self.current_bet = 0
        self.min_raise = self.big_blind
        self.phase = GamePhase.PRE_FLOP
        
        # Reset players
        for player in self.players:
            player.reset_for_new_hand()
        
        # Deal hole cards
        for _ in range(2):
            for player in self.players:
                if player.chips > 0:  # Only deal to players with chips
                    player.hand.extend(self.deck.deal(1))
        
        # Post blinds
        self._post_blinds()
        
        # Set current player (left of big blind)
        self.current_player = (self.dealer_position + 3) % len(self.players)
        while not self.players[self.current_player].can_act():
            self.current_player = (self.current_player + 1) % len(self.players)
    
    def _post_blinds(self):
        """Postea las ciegas pequeña y grande"""
        sb_pos = (self.dealer_position + 1) % len(self.players)
        bb_pos = (self.dealer_position + 2) % len(self.players)
        
        # Small blind
        sb_player = self.players[sb_pos]
        sb_amount = min(self.small_blind, sb_player.chips)
        sb_player.chips -= sb_amount
        sb_player.current_bet = sb_amount
        sb_player.total_bet_in_hand = sb_amount
        self.pot += sb_amount
        
        # Big blind
        bb_player = self.players[bb_pos]
        bb_amount = min(self.big_blind, bb_player.chips)
        bb_player.chips -= bb_amount
        bb_player.current_bet = bb_amount
        bb_player.total_bet_in_hand = bb_amount
        self.pot += bb_amount
        
        self.current_bet = bb_amount
    
    def deal_flop(self):
        """Reparte el flop (3 cartas comunitarias)"""
        if self.phase == GamePhase.PRE_FLOP:
            self.community_cards.extend(self.deck.deal(3))
            self.phase = GamePhase.FLOP
            self._reset_betting_round()
    
    def deal_turn(self):
        """Reparte el turn (4ta carta comunitaria)"""
        if self.phase == GamePhase.FLOP:
            self.community_cards.extend(self.deck.deal(1))
            self.phase = GamePhase.TURN
            self._reset_betting_round()
    
    def deal_river(self):
        """Reparte el river (5ta carta comunitaria)"""
        if self.phase == GamePhase.TURN:
            self.community_cards.extend(self.deck.deal(1))
            self.phase = GamePhase.RIVER
            self._reset_betting_round()
    
    def _reset_betting_round(self):
        """Reinicia la ronda de apuestas"""
        for player in self.players:
            player.current_bet = 0
        self.current_bet = 0
        self.current_player = (self.dealer_position + 1) % len(self.players)
        while not self.players[self.current_player].can_act():
            self.current_player = (self.current_player + 1) % len(self.players)
    
    def player_action(self, action: PlayerAction, amount: int = 0) -> bool:
        """Procesa la acción de un jugador"""
        if not self.players[self.current_player].can_act():
            return False
        
        player = self.players[self.current_player]
        
        if action == PlayerAction.FOLD:
            player.is_folded = True
            player.is_active = False
        
        elif action == PlayerAction.CALL:
            call_amount = min(self.current_bet - player.current_bet, player.chips)
            player.chips -= call_amount
            player.current_bet += call_amount
            player.total_bet_in_hand += call_amount
            self.pot += call_amount
            
            if player.chips == 0:
                player.is_all_in = True
        
        elif action == PlayerAction.RAISE:
            total_bet = self.current_bet + amount
            if total_bet > player.current_bet + player.chips:
                # All-in
                amount = player.chips
                player.is_all_in = True
            
            bet_increase = total_bet - player.current_bet
            player.chips -= bet_increase
            player.current_bet = total_bet
            player.total_bet_in_hand += bet_increase
            self.pot += bet_increase
            self.current_bet = total_bet
            
            if player.chips == 0:
                player.is_all_in = True
        
        elif action == PlayerAction.CHECK:
            if player.current_bet < self.current_bet:
                return False  # Can't check when there's a bet to call
        
        # Move to next player
        self._next_player()
        return True
    
    def _next_player(self):
        """Avanza al siguiente jugador activo"""
        initial_player = self.current_player
        self.current_player = (self.current_player + 1) % len(self.players)
        
        while not self.players[self.current_player].can_act():
            self.current_player = (self.current_player + 1) % len(self.players)
            if self.current_player == initial_player:
                break  # Everyone has acted
        
        # Check if betting round is over
        if self._is_betting_round_over():
            self._advance_phase()
    
    def _is_betting_round_over(self) -> bool:
        """Verifica si la ronda de apuestas ha terminado"""
        active_players = [p for p in self.players if p.can_act()]
        if len(active_players) <= 1:
            return True
        
        # Check if all active players have matched the current bet
        return all(p.current_bet == self.current_bet or p.is_all_in 
                  for p in self.players if not p.is_folded)
    
    def _advance_phase(self):
        """Avanza a la siguiente fase del juego"""
        if self.phase == GamePhase.PRE_FLOP:
            self.deal_flop()
        elif self.phase == GamePhase.FLOP:
            self.deal_turn()
        elif self.phase == GamePhase.TURN:
            self.deal_river()
        elif self.phase == GamePhase.RIVER:
            self.phase = GamePhase.SHOWDOWN
            self._showdown()
    
    def _showdown(self):
        """Determina el ganador y distribuye el pot"""
        # Simplified showdown - just give pot to first active player
        # In a real implementation, you'd evaluate hands
        active_players = [p for p in self.players if not p.is_folded]
        if active_players:
            winner = active_players[0]
            winner.chips += self.pot
            self.pot = 0
        
        self.phase = GamePhase.FINISHED
        
        # Advance dealer button
        self.dealer_position = (self.dealer_position + 1) % len(self.players)

    def get_current_player(self) -> Optional[Player]:
        """Obtiene el jugador actual"""
        if 0 <= self.current_player < len(self.players):
            return self.players[self.current_player]
        return None
    
    def get_human_player(self) -> Optional[Player]:
        """Obtiene el jugador humano"""
        for player in self.players:
            if player.is_human:
                return player
        return None
    
class Puntuation:
    def __init__(self, player_hand, community_cards):
        self.player_hand = player_hand
        self.community_cards = community_cards
        self.all_cards = player_hand + community_cards
        self.rankings = {
            "High Card": 1,
            "One Pair": 2,
            "Two Pair": 3,
            "Three of a Kind": 4,
            "Straight": 5,
            "Flush": 6,
            "Full House": 7,
            "Four of a Kind": 8,
            "Straight Flush": 9,
            "Royal Flush": 10
        }
        if self.check_hand(self.all_cards):
            self.rank_hand = self.evaluate_hand(self.all_cards)
        else:
            raise ValueError("Invalid hand: duplicate cards detected.")

    def check_hand(self, cards):
        # Se comprueba que la mano del jugador y las cartas comunitarias formen una mano válida de póker
        # No puede haber cartas repetidas, mismas cartas en la mano del jugador y en las comunitarias, etc.
        seen = set()
        for card in cards:
            if card in seen:
                return False
            seen.add(card)
        return True

    def evaluate_hand(self, cards):
        # Ordenar cartas por valor para facilitar detección de escaleras
        numeric_values = {'2': 2, '3': 3, '4': 4, '5': 5, '6': 6, '7': 7, '8': 8, 
                         '9': 9, '10': 10, 'J': 11, 'Q': 12, 'K': 13, 'A': 14}
        
        values = [card.value for card in cards]
        suits = [card.suit for card in cards]
        value_counts = {value: values.count(value) for value in set(values)}
        suit_counts = {suit: suits.count(suit) for suit in set(suits)}
        
        # Verificar escalera
        def is_straight(values):
            nums = sorted([numeric_values[v] for v in values])
            for i in range(len(nums) - 4):
                if nums[i+4] - nums[i] == 4 and len(set(nums[i:i+5])) == 5:
                    return True
            return False
        
        # Verificar color
        is_flush = 5 in suit_counts.values()
        is_straight_hand = is_straight(values)
        
        # Evaluar mano en orden de mayor a menor
        if is_straight_hand and is_flush:
            if all(v in values for v in ['10', 'J', 'Q', 'K', 'A']):
                return self.rankings["Royal Flush"]
            return self.rankings["Straight Flush"]
        elif 4 in value_counts.values():
            return self.rankings["Four of a Kind"]
        elif 3 in value_counts.values() and 2 in value_counts.values():
            return self.rankings["Full House"]
        elif is_flush:
            return self.rankings["Flush"]
        elif is_straight_hand:
            return self.rankings["Straight"]
        elif 3 in value_counts.values():
            return self.rankings["Three of a Kind"]
        elif list(value_counts.values()).count(2) == 2:
            return self.rankings["Two Pair"]
        elif 2 in value_counts.values():
            return self.rankings["One Pair"]
        else:
            return self.rankings["High Card"]

<<<<<<< HEAD
class PokerGame:
    def __init__(self):
        self.deck = PokerDeck()
        self.deck.shuffle()
        self.players_hands = []  # List of lists to hold each player's hand
        self.community_cards = []
        self.possible_combinations = [
    "High Card", "One Pair", "Two Pair", "Three of a Kind", "Straight", "Flush", "Full House", "Four of a Kind", "Straight Flush", "Royal Flush"
]
    
    def start_new_hand(self):
        self.deck = PokerDeck()
        self.deck.shuffle()
        self.player_cards = self.deck.deal(2)
        self.community_cards = self.deck.deal(3)

    def deal_turn(self):
        self.community_cards.append(self.deck.deal(1)[0])

    def deal_river(self):
        self.community_cards.append(self.deck.deal(1)[0])
=======
>>>>>>> 89ac10a6


class PokerWindow(QMainWindow):
    def __init__(self):
        super().__init__()
        self.setWindowTitle("Texas Hold'em Poker")
        self.setGeometry(100, 100, 1200, 800)
        
        # Initialize game with 4 players
        self.game = PokerGame(num_players=4, small_blind=10, big_blind=20)
        
        # UI elements
        self.community_card_labels = []
        self.player_displays = []
        self.action_buttons = []
        self.pot_label = None
        self.phase_label = None
        self.current_player_label = None
        self.bet_slider = None
        self.bet_spinbox = None
        
        # Timer for bot actions
        self.bot_timer = QTimer()
        self.bot_timer.timeout.connect(self.handle_bot_action)
        
        self.init_ui()
        self.start_new_game()
        
    def init_ui(self):
        # Set main widget and layout
        central_widget = QWidget()
        self.setCentralWidget(central_widget)
        main_layout = QVBoxLayout(central_widget)
        
        # Game info section
        info_layout = QHBoxLayout()
        
        self.pot_label = QLabel("Pot: $0")
        self.pot_label.setFont(QFont("Arial", 14, QFont.Weight.Bold))
        self.pot_label.setStyleSheet("color: white; background-color: #2d5a27; padding: 10px; border-radius: 5px;")
        
        self.phase_label = QLabel("Fase: Esperando")
        self.phase_label.setFont(QFont("Arial", 12))
        self.phase_label.setStyleSheet("color: white; background-color: #2d5a27; padding: 8px; border-radius: 5px;")
        
        self.current_player_label = QLabel("Turno: -")
        self.current_player_label.setFont(QFont("Arial", 12))
        self.current_player_label.setStyleSheet("color: white; background-color: #8B4513; padding: 8px; border-radius: 5px;")
        
        info_layout.addWidget(self.pot_label)
        info_layout.addWidget(self.phase_label)
        info_layout.addWidget(self.current_player_label)
        info_layout.addStretch()
        
        main_layout.addLayout(info_layout)
        
        # Main game area
        game_widget = QFrame()
        game_widget.setStyleSheet("""
            QFrame {
                background-color: #0e5c2f;
                border: 3px solid #8B4513;
                border-radius: 15px;
                margin: 10px;
            }
        """)
        game_widget.setFixedHeight(500)
        main_layout.addWidget(game_widget)
        
        game_layout = QGridLayout(game_widget)
        
        # Players positions (4 players around the table)
        player_positions = [
            (2, 1),  # Human player (bottom)
            (1, 0),  # Bot 1 (left)
            (0, 1),  # Bot 2 (top)
            (1, 2),  # Bot 3 (right)
        ]
        
        # Create player displays
        for i, pos in enumerate(player_positions):
            player_frame = self.create_player_display(i)
            self.player_displays.append(player_frame)
            game_layout.addWidget(player_frame, pos[0], pos[1], Qt.AlignmentFlag.AlignCenter)
        
        # Community cards in center
        community_frame = QFrame()
        community_frame.setStyleSheet("background-color: rgba(255,255,255,0.1); border-radius: 10px;")
        community_layout = QHBoxLayout(community_frame)
        
        for i in range(5):
            card_label = QLabel()
            card_label.setFixedSize(60, 90)
            card_label.setStyleSheet("""
                border: 2px solid #FFD700;
                background-color: white;
                border-radius: 8px;
                margin: 2px;
            """)
            card_label.setAlignment(Qt.AlignmentFlag.AlignCenter)
            card_label.setText("?")
            self.community_card_labels.append(card_label)
            community_layout.addWidget(card_label)
<<<<<<< HEAD
        main_layout.addLayout(community_layout)

        # Cartas del jugador
        self.player_card_labels = []
        player_layout = QHBoxLayout()
        for _ in range(2):
            for player_hand in self.players_hands:
                if self.deck.cards:  # Verificar que hay cartas disponibles
                    player_hand.append(self.deck.cards.pop())
                else:
                    raise ValueError("No hay suficientes cartas en el mazo")
        # Deal five community cards
        for _ in range(5):
            self.community_cards.append(self.deck.cards.pop())

    def evaluate_hand(self, player_hand):
        # Placeholder for hand evaluation logic
        # This should return the rank of the hand (e.g., pair, flush, etc.)
        for combination in self.possible_combinations:
            player_hand.sort(key=lambda card: card.rank, reverse=True)
            self.check_combination(player_hand, combination)
            
    def check_combination(self, player_hand, combination):
        if combination == "High Card":
            if self.is_high_card(player_hand):
                return combination
        if combination == "One Pair":
            pass
        if combination == "Two Pair":
            pass
        if combination == "Three of a Kind":
            pass
        if combination == "Straight":
            pass
        if combination == "Flush":
            pass
        if combination == "Full House":
            pass
        if combination == "Four of a Kind":
            pass
        if combination == "Straight Flush":
            pass
        if combination == "Royal Flush":
            pass
=======
        
        game_layout.addWidget(community_frame, 1, 1, Qt.AlignmentFlag.AlignCenter)
        
        # Human player action panel
        self.create_action_panel(main_layout)
        
        # Status bar
        self.status_label = QLabel("¡Bienvenido al Texas Hold'em! Haz clic en 'Nueva Mano' para empezar.")
        self.status_label.setStyleSheet("background-color: #f0f0f0; padding: 8px; border-radius: 5px;")
        main_layout.addWidget(self.status_label)
    
    def create_player_display(self, player_index: int) -> QFrame:
        """Crea la visualización de un jugador"""
        player = self.game.players[player_index]
        
        frame = QFrame()
        frame.setFixedSize(200, 120)
        frame.setStyleSheet("""
            QFrame {
                background-color: rgba(139, 69, 19, 0.8);
                border: 2px solid #8B4513;
                border-radius: 10px;
                color: white;
            }
        """)
        
        layout = QVBoxLayout(frame)
        
        # Player name and chips
        name_label = QLabel(player.name)
        name_label.setFont(QFont("Arial", 10, QFont.Weight.Bold))
        name_label.setAlignment(Qt.AlignmentFlag.AlignCenter)
        
        chips_label = QLabel(f"${player.chips}")
        chips_label.setFont(QFont("Arial", 9))
        chips_label.setAlignment(Qt.AlignmentFlag.AlignCenter)
        
        # Cards area
        cards_layout = QHBoxLayout()
        for i in range(2):
            card_label = QLabel()
            card_label.setFixedSize(30, 45)
            card_label.setStyleSheet("""
                border: 1px solid white;
                background-color: navy;
                border-radius: 3px;
                margin: 1px;
            """)
            card_label.setAlignment(Qt.AlignmentFlag.AlignCenter)
            card_label.setText("?")
            cards_layout.addWidget(card_label)
        
        # Bet info
        bet_label = QLabel("$0")
        bet_label.setFont(QFont("Arial", 8))
        bet_label.setAlignment(Qt.AlignmentFlag.AlignCenter)
        bet_label.setStyleSheet("color: yellow;")
        
        layout.addWidget(name_label)
        layout.addWidget(chips_label)
        layout.addLayout(cards_layout)
        layout.addWidget(bet_label)
        
        # Store references to labels for updating
        frame.name_label = name_label
        frame.chips_label = chips_label
        frame.bet_label = bet_label
        frame.card_labels = [cards_layout.itemAt(i).widget() for i in range(2)]
        
        return frame
    
    def create_action_panel(self, main_layout):
        """Crea el panel de acciones para el jugador humano"""
        action_frame = QFrame()
        action_frame.setStyleSheet("""
            QFrame {
                background-color: #2d5a27;
                border: 2px solid #4a7c59;
                border-radius: 10px;
                padding: 10px;
                margin: 5px;
            }
        """)
        action_layout = QVBoxLayout(action_frame)
        
        # Betting controls
        bet_layout = QHBoxLayout()
        
        bet_layout.addWidget(QLabel("Apostar:"))
        
        self.bet_slider = QSlider(Qt.Orientation.Horizontal)
        self.bet_slider.setMinimum(0)
        self.bet_slider.setMaximum(1000)
        self.bet_slider.setValue(20)
        self.bet_slider.valueChanged.connect(self.update_bet_spinbox)
        
        self.bet_spinbox = QSpinBox()
        self.bet_spinbox.setMinimum(0)
        self.bet_spinbox.setMaximum(10000)
        self.bet_spinbox.setValue(20)
        self.bet_spinbox.valueChanged.connect(self.update_bet_slider)
        
        bet_layout.addWidget(self.bet_slider)
        bet_layout.addWidget(self.bet_spinbox)
        
        action_layout.addLayout(bet_layout)
        
        # Action buttons
        button_layout = QHBoxLayout()
        
        self.fold_button = QPushButton("Retirarse")
        self.fold_button.setStyleSheet(self.get_button_style("#d32f2f"))
        self.fold_button.clicked.connect(self.fold_action)
        
        self.check_call_button = QPushButton("Igualar")
        self.check_call_button.setStyleSheet(self.get_button_style("#388e3c"))
        self.check_call_button.clicked.connect(self.check_call_action)
        
        self.raise_button = QPushButton("Subir")
        self.raise_button.setStyleSheet(self.get_button_style("#f57c00"))
        self.raise_button.clicked.connect(self.raise_action)
        
        self.new_hand_button = QPushButton("Nueva Mano")
        self.new_hand_button.setStyleSheet(self.get_button_style("#1976d2"))
        self.new_hand_button.clicked.connect(self.start_new_game)
        
        button_layout.addWidget(self.fold_button)
        button_layout.addWidget(self.check_call_button)
        button_layout.addWidget(self.raise_button)
        button_layout.addWidget(self.new_hand_button)
        
        action_layout.addLayout(button_layout)
        main_layout.addWidget(action_frame)
    
    def get_button_style(self, color: str) -> str:
        """Obtiene el estilo CSS para un botón"""
        return f"""
            QPushButton {{
                background-color: {color};
                color: white;
                border: none;
                padding: 10px 20px;
                border-radius: 5px;
                font-weight: bold;
                font-size: 12px;
            }}
            QPushButton:hover {{
                background-color: {color}dd;
            }}
            QPushButton:pressed {{
                background-color: {color}bb;
            }}
            QPushButton:disabled {{
                background-color: #666666;
                color: #999999;
            }}
        """
    def update_bet_slider(self, value):
        """Actualiza el slider cuando cambia el spinbox"""
        self.bet_slider.setValue(value)
    
    def update_bet_spinbox(self, value):
        """Actualiza el spinbox cuando cambia el slider"""
        self.bet_spinbox.setValue(value)
    
    def start_new_game(self):
        """Inicia una nueva mano"""
        self.game.start_new_hand()
        self.update_display()
        self.update_action_buttons()
        self.status_label.setText("Nueva mano iniciada. ¡Es tu turno!")
        
        # If it's a bot's turn, start bot timer
        current_player = self.game.get_current_player()
        if current_player and not current_player.is_human:
            self.bot_timer.start(2000)  # 2 second delay
    
    def update_display(self):
        """Actualiza toda la visualización del juego"""
        # Update pot
        self.pot_label.setText(f"Pot: ${self.game.pot}")
        
        # Update phase
        self.phase_label.setText(f"Fase: {self.game.phase.value}")
        
        # Update current player
        current_player = self.game.get_current_player()
        if current_player:
            self.current_player_label.setText(f"Turno: {current_player.name}")
        
        # Update community cards
        for i, card_label in enumerate(self.community_card_labels):
            if i < len(self.game.community_cards):
                pixmap = self.load_card_image(self.game.community_cards[i])
                card_label.setPixmap(pixmap.scaled(60, 90, Qt.AspectRatioMode.KeepAspectRatio))
            else:
                card_label.clear()
                card_label.setText("?")
        
        # Update player displays
        for i, player_frame in enumerate(self.player_displays):
            player = self.game.players[i]
            
            # Update chips and bet
            player_frame.chips_label.setText(f"${player.chips}")
            player_frame.bet_label.setText(f"${player.current_bet}")
            
            # Update card visibility based on if it's human player
            if player.is_human and player.hand:
                # Show human player's cards
                for j, card_label in enumerate(player_frame.card_labels):
                    if j < len(player.hand):
                        pixmap = self.load_card_image(player.hand[j])
                        card_label.setPixmap(pixmap.scaled(30, 45, Qt.AspectRatioMode.KeepAspectRatio))
                    else:
                        card_label.clear()
            else:
                # Hide other players' cards
                for card_label in player_frame.card_labels:
                    card_label.clear()
                    if player.hand:
                        card_label.setText("?")
                        card_label.setStyleSheet("""
                            border: 1px solid white;
                            background-color: navy;
                            border-radius: 3px;
                            margin: 1px;
                            color: white;
                        """)
            
            # Highlight current player
            if current_player and i == self.game.current_player:
                player_frame.setStyleSheet("""
                    QFrame {
                        background-color: rgba(255, 215, 0, 0.8);
                        border: 3px solid #FFD700;
                        border-radius: 10px;
                        color: black;
                    }
                """)
            else:
                player_frame.setStyleSheet("""
                    QFrame {
                        background-color: rgba(139, 69, 19, 0.8);
                        border: 2px solid #8B4513;
                        border-radius: 10px;
                        color: white;
                    }
                """)
            
            # Show folded players
            if player.is_folded:
                player_frame.setStyleSheet("""
                    QFrame {
                        background-color: rgba(100, 100, 100, 0.5);
                        border: 2px solid #666666;
                        border-radius: 10px;
                        color: #999999;
                    }
                """)
    
    def update_action_buttons(self):
        """Actualiza el estado de los botones de acción"""
        human_player = self.game.get_human_player()
        current_player = self.game.get_current_player()
        
        # Enable buttons only if it's human player's turn
        is_human_turn = current_player and current_player.is_human
        
        self.fold_button.setEnabled(is_human_turn)
        self.check_call_button.setEnabled(is_human_turn)
        self.raise_button.setEnabled(is_human_turn)
        
        if is_human_turn and human_player:
            # Update check/call button text
            if self.game.current_bet > human_player.current_bet:
                call_amount = min(self.game.current_bet - human_player.current_bet, human_player.chips)
                self.check_call_button.setText(f"Igualar ${call_amount}")
            else:
                self.check_call_button.setText("Pasar")
            
            # Update bet slider limits
            max_bet = human_player.chips
            self.bet_slider.setMaximum(max_bet)
            self.bet_spinbox.setMaximum(max_bet)
            
            # Set minimum raise
            min_raise = max(self.game.big_blind, self.game.current_bet - human_player.current_bet + self.game.min_raise)
            self.bet_slider.setMinimum(min_raise)
            self.bet_spinbox.setMinimum(min_raise)
    
    def fold_action(self):
        """Maneja la acción de retirarse"""
        if self.game.player_action(PlayerAction.FOLD):
            self.status_label.setText("Te has retirado.")
            self.update_display()
            self.update_action_buttons()
            self.check_bot_turn()
    
    def check_call_action(self):
        """Maneja la acción de pasar o igualar"""
        human_player = self.game.get_human_player()
        if not human_player:
            return
            
        if self.game.current_bet > human_player.current_bet:
            # Call
            if self.game.player_action(PlayerAction.CALL):
                call_amount = min(self.game.current_bet - human_player.current_bet, human_player.chips)
                self.status_label.setText(f"Has igualado con ${call_amount}.")
        else:
            # Check
            if self.game.player_action(PlayerAction.CHECK):
                self.status_label.setText("Has pasado.")
        
        self.update_display()
        self.update_action_buttons()
        self.check_bot_turn()
    
    def raise_action(self):
        """Maneja la acción de subir"""
        raise_amount = self.bet_spinbox.value()
        if self.game.player_action(PlayerAction.RAISE, raise_amount):
            self.status_label.setText(f"Has subido a ${raise_amount}.")
            self.update_display()
            self.update_action_buttons()
            self.check_bot_turn()
    
    def check_bot_turn(self):
        """Verifica si es el turno de un bot y programa su acción"""
        current_player = self.game.get_current_player()
        if current_player and not current_player.is_human and self.game.phase not in [GamePhase.FINISHED, GamePhase.SHOWDOWN]:
            self.bot_timer.start(2000)  # 2 second delay for bot action
    
    def handle_bot_action(self):
        """Maneja las acciones de los bots"""
        self.bot_timer.stop()
        
        current_player = self.game.get_current_player()
        if not current_player or current_player.is_human:
            return
        
        # Simple bot AI - random actions for now
        actions = []
        
        # Can always fold
        actions.append(PlayerAction.FOLD)
        
        # Can call if there's a bet to call
        if self.game.current_bet > current_player.current_bet and current_player.chips > 0:
            actions.append(PlayerAction.CALL)
        elif self.game.current_bet == current_player.current_bet:
            actions.append(PlayerAction.CHECK)
        
        # Can raise if has chips
        if current_player.chips > self.game.min_raise:
            actions.append(PlayerAction.RAISE)
        
        # Random decision with some basic logic
        chosen_action = random.choice(actions)
        
        # Simple logic: fold 30% of time, call/check 50%, raise 20%
        rand = random.random()
        if rand < 0.3:
            chosen_action = PlayerAction.FOLD
        elif rand < 0.8 and PlayerAction.CALL in actions:
            chosen_action = PlayerAction.CALL
        elif rand < 0.8 and PlayerAction.CHECK in actions:
            chosen_action = PlayerAction.CHECK
        elif PlayerAction.RAISE in actions:
            chosen_action = PlayerAction.RAISE
        
        # Execute action
        if chosen_action == PlayerAction.RAISE:
            raise_amount = min(current_player.chips, self.game.min_raise + random.randint(0, 50))
            self.game.player_action(chosen_action, raise_amount)
            self.status_label.setText(f"{current_player.name} sube a ${raise_amount}.")
        elif chosen_action == PlayerAction.CALL:
            self.game.player_action(chosen_action)
            self.status_label.setText(f"{current_player.name} iguala.")
        elif chosen_action == PlayerAction.CHECK:
            self.game.player_action(chosen_action)
            self.status_label.setText(f"{current_player.name} pasa.")
        else:  # FOLD
            self.game.player_action(chosen_action)
            self.status_label.setText(f"{current_player.name} se retira.")
        
        self.update_display()
        self.update_action_buttons()
        
        # Check if game phase advanced or another bot needs to act
        if self.game.phase == GamePhase.FINISHED:
            self.status_label.setText("Mano terminada. Haz clic en 'Nueva Mano' para continuar.")
        elif self.game.phase == GamePhase.SHOWDOWN:
            self.status_label.setText("¡Showdown! Mostrando cartas...")
        else:
            self.check_bot_turn()
    
    def load_card_image(self, card):
        """Crea un pixmap con la representación visual de la carta"""
        pixmap = QPixmap(80, 120)
        pixmap.fill(QColor("white"))
        
        painter = QPainter(pixmap)
        painter.setRenderHint(QPainter.RenderHint.Antialiasing)
        
        # Definir color según el palo
        if card.suit in ['Corazones', 'Diamantes']:
            color = QColor("red")
        else:
            color = QColor("black")
        
        painter.setPen(color)
        
        # Fuente para el valor
        font = QFont("Arial", 12, QFont.Weight.Bold)
        painter.setFont(font)
        
        # Dibujar el valor en la esquina superior izquierda
        painter.drawText(5, 18, card.value)
        
        # Fuente más pequeña para el símbolo del palo
        font_small = QFont("Arial", 8)
        painter.setFont(font_small)
        
        # Símbolos de los palos
        suit_symbols = {
            'Corazones': '♥',
            'Diamantes': '♦',
            'Tréboles': '♣',
            'Picas': '♠'
        }
        
        # Dibujar símbolo del palo
        symbol = suit_symbols.get(card.suit, card.suit)
        painter.drawText(5, 30, symbol)
        
        # Dibujar valor y símbolo más grandes en el centro
        font_center = QFont("Arial", 14, QFont.Weight.Bold)
        painter.setFont(font_center)
        painter.drawText(25, 65, f"{card.value}")
        
        font_center_symbol = QFont("Arial", 20, QFont.Weight.Bold)
        painter.setFont(font_center_symbol)
        painter.drawText(25, 85, symbol)
        
        # Dibujar borde
        painter.setPen(QColor("black"))
        painter.drawRect(0, 0, 79, 119)
        
        painter.end()
        return pixmap

def main():
    app = QApplication(sys.argv)
    window = PokerWindow()
    window.show()
    sys.exit(app.exec())

if __name__ == "__main__":
    main()
>>>>>>> 89ac10a6
<|MERGE_RESOLUTION|>--- conflicted
+++ resolved
@@ -1,14 +1,7 @@
-<<<<<<< HEAD
-### Juego del poker (Texas Hold'em)
-from PyQt6.QtWidgets import QMainWindow, QApplication, QLabel, QPushButton, QWidget, QVBoxLayout, QHBoxLayout
-from PyQt6.QtGui import QPixmap, QPainter, QFont, QColor
-# from PyQt6.QtCore import Qt
-=======
 from PyQt6.QtWidgets import (QApplication, QMainWindow, QWidget, QVBoxLayout, QHBoxLayout, 
                              QPushButton, QLabel, QSlider, QSpinBox, QGridLayout, QFrame)
 from PyQt6.QtGui import QPixmap, QPainter, QFont, QColor, QPalette
 from PyQt6.QtCore import Qt, QTimer
->>>>>>> 89ac10a6
 
 import sys
 import random
@@ -355,30 +348,6 @@
         else:
             return self.rankings["High Card"]
 
-<<<<<<< HEAD
-class PokerGame:
-    def __init__(self):
-        self.deck = PokerDeck()
-        self.deck.shuffle()
-        self.players_hands = []  # List of lists to hold each player's hand
-        self.community_cards = []
-        self.possible_combinations = [
-    "High Card", "One Pair", "Two Pair", "Three of a Kind", "Straight", "Flush", "Full House", "Four of a Kind", "Straight Flush", "Royal Flush"
-]
-    
-    def start_new_hand(self):
-        self.deck = PokerDeck()
-        self.deck.shuffle()
-        self.player_cards = self.deck.deal(2)
-        self.community_cards = self.deck.deal(3)
-
-    def deal_turn(self):
-        self.community_cards.append(self.deck.deal(1)[0])
-
-    def deal_river(self):
-        self.community_cards.append(self.deck.deal(1)[0])
-=======
->>>>>>> 89ac10a6
 
 
 class PokerWindow(QMainWindow):
@@ -482,52 +451,6 @@
             card_label.setText("?")
             self.community_card_labels.append(card_label)
             community_layout.addWidget(card_label)
-<<<<<<< HEAD
-        main_layout.addLayout(community_layout)
-
-        # Cartas del jugador
-        self.player_card_labels = []
-        player_layout = QHBoxLayout()
-        for _ in range(2):
-            for player_hand in self.players_hands:
-                if self.deck.cards:  # Verificar que hay cartas disponibles
-                    player_hand.append(self.deck.cards.pop())
-                else:
-                    raise ValueError("No hay suficientes cartas en el mazo")
-        # Deal five community cards
-        for _ in range(5):
-            self.community_cards.append(self.deck.cards.pop())
-
-    def evaluate_hand(self, player_hand):
-        # Placeholder for hand evaluation logic
-        # This should return the rank of the hand (e.g., pair, flush, etc.)
-        for combination in self.possible_combinations:
-            player_hand.sort(key=lambda card: card.rank, reverse=True)
-            self.check_combination(player_hand, combination)
-            
-    def check_combination(self, player_hand, combination):
-        if combination == "High Card":
-            if self.is_high_card(player_hand):
-                return combination
-        if combination == "One Pair":
-            pass
-        if combination == "Two Pair":
-            pass
-        if combination == "Three of a Kind":
-            pass
-        if combination == "Straight":
-            pass
-        if combination == "Flush":
-            pass
-        if combination == "Full House":
-            pass
-        if combination == "Four of a Kind":
-            pass
-        if combination == "Straight Flush":
-            pass
-        if combination == "Royal Flush":
-            pass
-=======
         
         game_layout.addWidget(community_frame, 1, 1, Qt.AlignmentFlag.AlignCenter)
         
@@ -988,5 +911,4 @@
     sys.exit(app.exec())
 
 if __name__ == "__main__":
-    main()
->>>>>>> 89ac10a6
+    main()