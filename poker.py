--- conflicted
+++ resolved
@@ -51,7 +51,6 @@
         suits = [card.suit for card in cards]
         value_counts = {value: values.count(value) for value in set(values)}
         suit_counts = {suit: suits.count(suit) for suit in set(suits)}
-<<<<<<< HEAD
         
         # Verificar escalera
         def is_straight(values):
@@ -86,47 +85,6 @@
             return self.rankings["One Pair"]
         else:
             return self.rankings["High Card"]
-=======
-        for rank in self.rankings:
-            puntuation = 0
-            match rank:
-                case "Royal Flush":
-                    if all(v in values for v in ['10', 'J', 'Q', 'K', 'A']) and (5 in suit_counts.values()):
-                        puntuation = max(self.rankings[rank], puntuation)
-                        return puntuation
-                case "Straight Flush":
-                    pass #TODO: Implementar lógica para Escalera de Color
-                case "Four of a Kind":
-                    if 4 in value_counts.values():
-                        puntuation = max(self.rankings[rank], puntuation)
-                        return puntuation
-                case "Full House":
-                    if (3 in value_counts.values()) and (2 in value_counts.values()):
-                        puntuation = max(self.rankings[rank], puntuation)
-                        return puntuation
-                case "Flush":
-                    if 5 in suit_counts.values():
-                        puntuation = max(self.rankings[rank], puntuation)
-                        return puntuation
-                case "Straight":
-                    pass #TODO: Implementar lógica para Escalera
-                case "Three of a Kind":
-                    if 3 in value_counts.values():
-                        puntuation = max(self.rankings[rank], puntuation)
-                        return puntuation
-                case "Two Pair":
-                    if list(value_counts.values()).count(2) == 2:
-                        puntuation = max(self.rankings[rank], puntuation)
-                        return puntuation
-                case "One Pair":
-                    if 2 in value_counts.values():
-                        puntuation = max(self.rankings[rank], puntuation)
-                        return puntuation
-                case "High Card":
-                    if (value_counts == 1) and (suit_counts == 1):
-                        puntuation = max(self.rankings[rank], puntuation)
-                        return puntuation
->>>>>>> 997bffad
 
 class PokerGame:
     def __init__(self):
@@ -147,11 +105,8 @@
     def deal_river(self):
         self.community_cards.append(self.deck.deal(1)[0])
 
-<<<<<<< HEAD
-class PokerWindow(QMainWindow): #TODO: Modificar UI para que incluya un banco, apuestas más relacionadas con el holdem, posibilidad de varios jugadores y una interfaz mas bonita, basada en lo que ya hay hecho (es decir, las cartas deben dibujarse, pero puede mejorarse el diseño), asi mismo, añadir un proceso de juego en el que los jugadores lo hagan en orden como el poker holdem, se debe subir segun las reglas, etc. Asegurate de que la UI sea lo más realista al poker holdem real.
-=======
+
 class PokerWindow(QMainWindow):
->>>>>>> 997bffad
     def __init__(self):
         super().__init__()
         self.setWindowTitle("Poker Game")
