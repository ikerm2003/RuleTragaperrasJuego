--- conflicted
+++ resolved
@@ -14,7 +14,6 @@
   - Sistema de IA para bots con estrategias básicas
   - Interfaz profesional con mesa de poker y animaciones
   - Evaluación completa de manos y manejo de apuestas lateral
-<<<<<<< HEAD
   
 - **🎰 Tragaperras** (Completo): Máquina tragaperras completa
   - 5 rodillos con sistema de líneas de pago configurables
@@ -22,21 +21,11 @@
   - Animaciones de giro y resaltado de victorias
   - Estadísticas en tiempo real y sistema de recuperación
   
-=======
->>>>>>> df0288c2
 - **🔥 Blackjack** (Básico): Implementación básica de Blackjack
 
   - Lógica fundamental del juego
   - Interfaz básica de PyQt6
 - **🎯 Ruleta** (Stub): Preparado para implementación
-<<<<<<< HEAD
-=======
-- **🎰 Tragaperras** (Completa): Máquina de 3x3 con animación de rodillos y líneas de pago configurables
-  - Nueve líneas de pago clásicas y diagonales
-  - Animación de carretes con modo autoplay y resaltado de premios
-  - Gestión avanzada de apuestas, RTP ajustable y estadísticas en vivo
-  - Interfaz PyQt6 responsiva con historial y controles dinámicos
->>>>>>> df0288c2
 - **🎛️ MainUI**: Menú principal con lanzador de juegos
 - **⚙️ Sistema de Configuración**: Configuración completa de la aplicación
 
@@ -107,12 +96,7 @@
 python Blackjack/blackjack.py
 ```
 
-<<<<<<< HEAD
 #### Tragaperras
-=======
-#### Tragaperras (Máquina 3x3 completa)
-
->>>>>>> df0288c2
 ```bash
 python Tragaperras/tragaperras_main.py
 ```
@@ -140,19 +124,11 @@
 │   └── blackjack.py       # Implementación básica
 ├── Ruleta/                # Módulo de Ruleta (stub)
 │   └── ruleta.py          # Preparado para implementación
-<<<<<<< HEAD
 ├── Tragaperras/           # Módulo completo de Tragaperras
 │   ├── tragaperras_main.py
 │   ├── tragaperras_logic.py
 │   ├── tragaperras_table.py
 │   └── tragaperras_ui.py
-=======
-├── Tragaperras/           # Módulo de Tragaperras (completo)
-│   ├── tragaperras_main.py   # Punto de entrada y gestión de QApplication
-│   ├── tragaperras_logic.py  # Lógica de máquina 3x3 con RTP configurable
-│   ├── tragaperras_table.py  # Controlador con historial, estadísticas y autoplay
-│   └── tragaperras_ui.py     # UI PyQt6 con animaciones de rodillos
->>>>>>> df0288c2
 ├── main.py                # Aplicación principal y menú
 ├── cardCommon.py          # Clases base abstractas para cartas
 ├── config.py              # Sistema de configuración
@@ -179,7 +155,6 @@
 - **Manejo de errores**: Validación robusta y manejo de errores
 - **Tests completos**: 30 tests unitarios con 100% de cobertura
 
-<<<<<<< HEAD
 ### ✅ Tragaperras (Completo)
 - **5 Rodillos**: Sistema de slot machine profesional con múltiples líneas
 - **Sistema RTP dinámico**: Return to Player ajustable con rangos configurables
@@ -189,16 +164,6 @@
 - **Recuperación de pérdidas**: Sistema opcional de compensación de pérdidas
 - **Líneas configurables**: 1-9 líneas de pago activas
 - **Tests completos**: Cobertura completa de lógica y UI
-=======
-### 🎰 Tragaperras 3x3 (Completa)
-
-- **Líneas de pago múltiples**: Nueve patrones clásicos con comodines y scatter
-- **Animación de rodillos**: Giro con velocidad configurable y resaltado de premios
-- **Autoplay inteligente**: Reproducción automática con control de intervalo
-- **Estadísticas en vivo**: Balance, RTP acumulado y conteo de símbolos especiales
-- **Historial detallado**: Registro de las últimas tiradas con resultados resumidos
-- **Gestión avanzada de apuestas**: RTP dinámico, apuestas por línea y premio consolación opcional
->>>>>>> df0288c2
 
 ### ⚙️ Sistema de Configuración Avanzado
 
@@ -305,7 +270,6 @@
 ## 🔮 Roadmap y Futuras Mejoras
 
 ### 📋 Estado Actual
-<<<<<<< HEAD
 - [x] **Poker**: Completo con todas las características
   - Texas Hold'em con soporte 2-9 jugadores
   - Sistema de IA para bots con estrategias básicas
@@ -324,23 +288,13 @@
 - [x] **MainUI**: Menú principal funcional
   - Lanzador integrado de juegos
   - Acceso a configuración desde menú
-=======
-
-- [X] **Poker**: Completo con todas las características
-- [X] **Sistema de Configuración**: Completo
-- [X] **MainUI**: Menú principal funcional
->>>>>>> df0288c2
 - [ ] **Blackjack**: Implementación básica (en progreso)
   - Estructura de clases definida
   - UI básica con PyQt6
   - Pendiente: Lógica completa del juego
 - [ ] **Ruleta**: Preparado para implementación
-<<<<<<< HEAD
   - Estructura de directorios lista
   - Pendiente: Implementación completa
-=======
-- [X] **Tragaperras**: Módulo operativo con UI animada y estadísticas
->>>>>>> df0288c2
 
 ### 🚀 Características Planeadas
 
@@ -357,7 +311,6 @@
 - [ ] **Más animaciones**: Card flips, chip movements, efectos avanzados
 
 ### 🎯 Mejoras Técnicas Planeadas
-<<<<<<< HEAD
 - [ ] **IA avanzada**: Bots con múltiples personalidades y estrategias adaptativas
 - [ ] **Hand history**: Sistema de historial y replay de manos
 - [ ] **Variantes de poker**: Omaha, Seven-Card Stud, etc.
@@ -395,14 +348,6 @@
 - **Commits atómicos**: Un feature/fix por commit con mensajes descriptivos
 - **Code review**: Revisar cambios antes de merge
 - **Backwards compatibility**: Mantener compatibilidad con código existente
-=======
-
-- [ ] IA de bots más avanzada con múltiples personalidades
-- [ ] Sistema de hand history y replay
-- [ ] Soporte para variantes de poker (Omaha, Seven-Card Stud)
-- [ ] Optimizaciones de rendimiento y memoria
-- [ ] Soporte para más idiomas
->>>>>>> df0288c2
 
 ## 👨‍💻 Desarrollo y Contribución
 
